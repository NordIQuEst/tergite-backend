import dataclasses

from .utils.env import (
    TEST_DEFAULT_PREFIX,
    TEST_LABBER_MACHINE_ROOT_URL,
    TEST_LOGFILE_DOWNLOAD_POOL_DIRNAME,
    TEST_MSS_MACHINE_ROOT_URL,
    TEST_QUANTIFY_MACHINE_ROOT_URL,
    TEST_STORAGE_PREFIX_DIRNAME,
    TEST_STORAGE_ROOT,
    setup_test_env,
)
from .utils.fixtures import load_json_fixture

# set up the environment before any other import
setup_test_env()

import shutil
from pathlib import Path

import pytest
from fakeredis import FakeStrictRedis
from fastapi.testclient import TestClient
from freezegun import freeze_time
from pytest_lazyfixture import lazy_fixture
from redis.client import Redis
from rq import SimpleWorker

from ..utils.queues import QueuePool
from .utils.http import MockHttpResponse
from .utils.modules import remove_modules
from .utils.rq import get_rq_worker

_lda_parameters_fixture = load_json_fixture("lda_parameters.json")
_real_redis = Redis(db=2)
_fake_redis = FakeStrictRedis()
_async_queue_pool = QueuePool(
    prefix=TEST_DEFAULT_PREFIX, connection=_real_redis, is_async=True
)
_sync_queue_pool = QueuePool(
    prefix=TEST_DEFAULT_PREFIX, connection=_fake_redis, is_async=False
)

MOCK_NOW = "2023-11-27T12:46:48.851656+00:00"

CLIENTS = [
    (lazy_fixture("async_fastapi_client"), lazy_fixture("real_redis_client")),
    # FIXME: See issue https://bitbucket.org/qtlteam/tergite-bcc/issues/1/inform-job-location-stage-logic-is
    # (lazy_fixture("sync_fastapi_client"), lazy_fixture("fake_redis_client")),
]

CLIENT_AND_RQ_WORKER_TUPLES = [
    (
        lazy_fixture("async_fastapi_client"),
        lazy_fixture("real_redis_client"),
        lazy_fixture("async_rq_worker"),
    ),
    # FIXME: See issue https://bitbucket.org/qtlteam/tergite-bcc/issues/1/inform-job-location-stage-logic-is
    # (
    #     lazy_fixture("sync_fastapi_client"),
    #     lazy_fixture("fake_redis_client"),
    #     lazy_fixture("sync_rq_worker"),
    # ),
]


def mock_post_requests(url: str, **kwargs):
    """Mock POST requests for testing"""
    if url == f"{TEST_QUANTIFY_MACHINE_ROOT_URL}/qobj":
        return MockHttpResponse(status_code=200)
    if url == f"{TEST_LABBER_MACHINE_ROOT_URL}/scenarios":
        return MockHttpResponse(status_code=200)
    if url == f"{TEST_QUANTIFY_MACHINE_ROOT_URL}/rng_LokiB":
        return MockHttpResponse(status_code=200)
    if url == f"{TEST_MSS_MACHINE_ROOT_URL}/timelog":
        return MockHttpResponse(status_code=200)


def mock_get_requests(url: str, **kwargs):
    """Mock GET requests for testing"""
    if url.endswith("properties/lda_parameters"):
        return MockHttpResponse(status_code=200, json=_lda_parameters_fixture)


def mock_put_requests(url: str, **kwargs):
    """Mock PUT requests for testing"""
<<<<<<< HEAD
    if url.startswith(f"{TEST_MSS_MACHINE_ROOT_URL}/jobs"):
=======
    if url == f"{TEST_MSS_MACHINE_ROOT_URL}/jobs":
        return MockHttpResponse(status_code=200)
    if url == f"{TEST_MSS_MACHINE_ROOT_URL}/status":
        return MockHttpResponse(status_code=200)
    if url == f"{TEST_MSS_MACHINE_ROOT_URL}/download_url":
>>>>>>> 3f279f3c
        return MockHttpResponse(status_code=200)


@pytest.fixture
def real_redis_client() -> Redis:
    """A mock redis client"""
    yield _real_redis
    _real_redis.flushall()


@pytest.fixture
def fake_redis_client() -> Redis:
    """A mock redis client"""
    yield _fake_redis
    _fake_redis.flushall()


@pytest.fixture
def async_rq_worker() -> SimpleWorker:
    """Get the rq worker for running async tasks asynchronously"""
    yield get_rq_worker(_async_queue_pool)


@pytest.fixture
def sync_rq_worker() -> SimpleWorker:
    """Get the rq worker for running tasks synchronously"""
    yield get_rq_worker(_sync_queue_pool)


@pytest.fixture
def async_fastapi_client(mocker) -> TestClient:
    """A test client for fast api when rq is running asynchronously"""
    remove_modules(["app"])

    mocker.patch("redis.Redis", return_value=_real_redis)
    mocker.patch("app.utils.queues.QueuePool", return_value=_async_queue_pool)
    mocker.patch("requests.post", side_effect=mock_post_requests)
    mocker.patch("requests.get", side_effect=mock_get_requests)
    mocker.patch("requests.put", side_effect=mock_put_requests)

    from app.api import app

    with freeze_time(MOCK_NOW):
        yield TestClient(app)


@pytest.fixture
def sync_fastapi_client(mocker) -> TestClient:
    """A test client for fast api when rq is running asynchronously"""
    remove_modules(["app"])

    mocker.patch("redis.Redis", return_value=_fake_redis)
    mocker.patch("app.utils.queues.QueuePool", return_value=_sync_queue_pool)
    mocker.patch("requests.post", side_effect=mock_post_requests)
    mocker.patch("requests.get", side_effect=mock_get_requests)
    mocker.patch("requests.put", side_effect=mock_put_requests)

    from app.api import app

    with freeze_time(MOCK_NOW):
        yield TestClient(app)


@pytest.fixture
def client_jobs_folder() -> Path:
    """A temporary folder for the client where jobs can be saved"""
    folder_path = Path("./tmp/jobs")
    folder_path.mkdir(parents=True, exist_ok=True)

    yield folder_path
    shutil.rmtree(folder_path, ignore_errors=True)


@pytest.fixture
def logfile_download_folder() -> Path:
    """A temporary folder for the server where logfiles can be downloaded from"""
    folder_path = (
        Path(TEST_STORAGE_ROOT)
        / TEST_STORAGE_PREFIX_DIRNAME
        / TEST_LOGFILE_DOWNLOAD_POOL_DIRNAME
    )
    folder_path.mkdir(parents=True, exist_ok=True)

    yield folder_path
    shutil.rmtree(folder_path, ignore_errors=True)<|MERGE_RESOLUTION|>--- conflicted
+++ resolved
@@ -1,5 +1,3 @@
-import dataclasses
-
 from .utils.env import (
     TEST_DEFAULT_PREFIX,
     TEST_LABBER_MACHINE_ROOT_URL,
@@ -84,15 +82,7 @@
 
 def mock_put_requests(url: str, **kwargs):
     """Mock PUT requests for testing"""
-<<<<<<< HEAD
     if url.startswith(f"{TEST_MSS_MACHINE_ROOT_URL}/jobs"):
-=======
-    if url == f"{TEST_MSS_MACHINE_ROOT_URL}/jobs":
-        return MockHttpResponse(status_code=200)
-    if url == f"{TEST_MSS_MACHINE_ROOT_URL}/status":
-        return MockHttpResponse(status_code=200)
-    if url == f"{TEST_MSS_MACHINE_ROOT_URL}/download_url":
->>>>>>> 3f279f3c
         return MockHttpResponse(status_code=200)
 
 
