# This code is part of Tergite
#
# (C) Copyright Miroslav Dobsicek 2020, 2021
# (C) Copyright David Wahlstedt 2021, 2022, 2023
# (C) Copyright Abdullah Al Amin 2021, 2022
# (C) Copyright Axel Andersson 2022
# (C) Andreas Bengtsson 2020
# (C) Martin Ahindura 2023
#
# This code is licensed under the Apache License, Version 2.0. You may
# obtain a copy of this license in the LICENSE.txt file in the root directory
# of this source tree or at http://www.apache.org/licenses/LICENSE-2.0.
#
# Any modifications or derivative works of this code must retain this
# copyright notice, and modified files need to carry a notice indicating
# that they have been altered from the originals.

import argparse
import asyncio
import functools
import json
import logging
import pickle
from pathlib import Path
from typing import Any, Dict, List, Tuple

import numpy as np
import numpy.typing as npt
import redis
import requests
import tqcsf.file
from requests import Response
from sklearn.utils.extmath import safe_sparse_dot
from syncer import sync

import Labber
import settings
from app.utils import date_time

from .....utils.representation import to_string
from ...service import (
    JobNotFound,
    Location,
    cancel_job,
    fetch_job,
    fetch_redis_entry,
    inform_failure,
    inform_location,
    register_job,
    save_result,
    update_final_location_timestamp,
    update_job_entry,
)
from .analysis import (
    find_resonators,
    fit_oscillation_itraces,
    fit_resonator_itraces,
    gaussian_fit_itraces,
)
from .dtos import LogfileType

# Storage settings

STORAGE_ROOT = settings.STORAGE_ROOT
STORAGE_PREFIX_DIRNAME = settings.STORAGE_PREFIX_DIRNAME
LOGFILE_DOWNLOAD_POOL_DIRNAME = settings.LOGFILE_DOWNLOAD_POOL_DIRNAME

# Connectivity settings

MSS_MACHINE_ROOT_URL = settings.MSS_MACHINE_ROOT_URL
BCC_MACHINE_ROOT_URL = settings.BCC_MACHINE_ROOT_URL
CALIBRATION_SUPERVISOR_PORT = settings.CALIBRATION_SUPERVISOR_PORT

LOCALHOST = "localhost"

# REST API

REST_API_MAP = {
    "timelog": "/timelog",
    "jobs": "/jobs",
    "logfiles": "/logfiles",
    "backends": "/backends",
}

# Type aliases

JobID = str

# Redis connection

red = redis.Redis(decode_responses=True)

# =========================================================================
# Post-processing entry function
# =========================================================================


def logfile_postprocess(
    logfile: Path, *, logfile_type: LogfileType = LogfileType.LABBER_LOGFILE
) -> JobID:
    print(f"Postprocessing logfile {str(logfile)}")

    # Move the logfile to logfile download pool area
    # TODO: This file change should preferably happen _after_ the
    # post-processing.
    new_file_name = Path(logfile).stem  # This is the job_id
    new_file_name_with_suffix = new_file_name + ".hdf5"
    storage_location = Path(STORAGE_ROOT) / STORAGE_PREFIX_DIRNAME

    new_file_path = storage_location / LOGFILE_DOWNLOAD_POOL_DIRNAME
    new_file_path.mkdir(exist_ok=True)
    new_file = new_file_path / new_file_name_with_suffix

    logfile.replace(new_file)

    print(f"Moved the logfile to {str(new_file)}")

    # Inform job supervisor
    inform_location(new_file_name, Location.PST_PROC_W)

    # The return value will be passed to postprocessing_success_callback
    if logfile_type == LogfileType.TQC_STORAGE:
        print("Identified TQC storage file, reading file using tqcsf")
        sf = tqcsf.file.StorageFile(new_file, mode="r")
        return postprocess_tqcsf(sf)
    else:
        # Labber logfile
        # All further post-processing, from this point on, is Labber specific.
        labber_logfile = Labber.LogFile(new_file)
        return postprocess_labber_logfile(labber_logfile)


# =========================================================================
# Post-processing Quantify / Qblox files
# =========================================================================


# FIXME: This is a hardcoded solution for the eX3 demo on November 7, 2022
def _load_lda_discriminator(index: int) -> object:
    fn = f"state-disc-q{index}.disc"
    print("Loaded", fn, "for Loki discimination (2022-10-28)")
    with open(fn, mode="rb") as _file:
        lda_model = pickle.load(_file)
    return lda_model


# FIXME: This is a hardcoded solution for the eX3 demo on November 7, 2022
# TODO: Fetch discriminator from external source ?
def _hardcoded_discriminator(
    *, qubit_idx: int, iq_points: complex
) -> list:  # List[0/1]
    # _DISCRIMINATORS = {index: _load_lda_discriminator(index) for index in range(5)}
    _DISCRIMINATORS = {0: _load_lda_discriminator(0)}
    lda_model = _DISCRIMINATORS[qubit_idx]

    X = np.zeros((iq_points.shape[0], 2))
    X[:, 0] = iq_points.real
    X[:, 1] = iq_points.imag

    return lda_model.predict(X)


def _fetch_discriminator(
    lda_parameters: dict, qubit_idx: int, iq_points: npt.NDArray[np.complex128]
) -> npt.NDArray[np.int_]:
    # FIXME: This is currently only used in the simulator, but we have to find a way to use it everywhere

    level = "threeState" if settings.DISCRIMINATE_TWO_STATE else "twoState"
    coef = np.array(lda_parameters[f"q{qubit_idx}"][level]["coef"])
    intercept = np.array(lda_parameters[f"q{qubit_idx}"][level]["intercept"])

    X = np.zeros((iq_points.shape[0], 2))
    X[:, 0] = iq_points.real
    X[:, 1] = iq_points.imag

    scores = safe_sparse_dot(X, coef.T, dense_output=True) + intercept

    if settings.DISCRIMINATE_TWO_STATE:
        return scores.argmax(axis=1)
    else:
        return (scores.ravel() > 0).astype(np.int_)


def postprocess_tqcsf(sf: tqcsf.file.StorageFile) -> JobID:
    if sf.meas_level == tqcsf.file.MeasLvl.DISCRIMINATED:
        discriminator_fn = _hardcoded_discriminator

        if settings.FETCH_DISCRIMINATOR:
            backend = sf.header["qobj"]["backend"].attrs["backend_name"]
            discriminator_url = f'{MSS_MACHINE_ROOT_URL}{REST_API_MAP["backends"]}/{backend}/properties/lda_parameters'
            response = requests.get(discriminator_url)

            if response.status_code == 200:
                discriminator_fn = functools.partial(
                    _fetch_discriminator, response.json()
                )
            else:
                print(f"Response error {response}")

        try:
            memory = sf.as_readout(
                discriminator=discriminator_fn,
                disc_two_state=settings.DISCRIMINATE_TWO_STATE,
            )
            update_memory_result_in_mss_and_bcc(memory=memory, job_id=sf.job_id)
        except Exception as exp:
            logging.error(exp)

    elif sf.meas_level == tqcsf.file.MeasLvl.INTEGRATED:
        update_memory_result_in_mss_and_bcc(memory=[], job_id=sf.job_id)

    elif sf.meas_level == tqcsf.file.MeasLvl.RAW:
        update_memory_result_in_mss_and_bcc(memory=[], job_id=sf.job_id)

    else:
        print("Warning: cannot postprocess invalid StorageFile.")

    # job["name"] was set to "pulse_schedule" when registered

    return sf.job_id


# =========================================================================
# Post-processing Labber logfiles
# =========================================================================


# =========================================================================
# Post-processing helpers in PROCESSING_METHODS
# labber_logfile: Labber.LogFile
# Dummy post-processing of signal demodulation
def process_demodulation(labber_logfile: Labber.LogFile) -> JobID:
    job_id = get_job_id_labber(labber_logfile)
    return job_id


# Qasm job example
def process_qiskit_qasm(labber_logfile: Labber.LogFile) -> str:
    job_id = get_job_id_labber(labber_logfile)

    # Extract System state
    memory = extract_system_state_as_hex(labber_logfile)

    update_memory_result_in_mss_and_bcc(memory, job_id)

    # DW: I guess something else should be returned? memory or parts of it?
    return job_id


# VNA resonator spectroscopy
def process_resonator_spectroscopy_vna_phase_1(
    labber_logfile: Labber.LogFile,
) -> List[List[float]]:
    return find_resonators(labber_logfile)


def process_resonator_spectroscopy_vna_phase_2(
    labber_logfile: Labber.LogFile,
) -> List[Dict[str, float]]:
    # The indices below represent the low power sweep, median power
    # sweep, and high power sweep, respectively. We pick the first,
    # middle(left middle if even length), and last trace of the logfile.
    n_traces = labber_logfile.getNumberOfEntries()
    return fit_resonator_itraces(labber_logfile, [0, n_traces // 2, n_traces - 1])


# (*) Note on pulsed resonator spectroscopy, two_tone, Rabi, and
#     Ramsey post-processing:
#
# Currently, this only supports one trace per measurement, and the
# index list of traces is [0] below. To adapt this to multiple
# resonators/qubits per measurement, we need to figure out whether we
# can have Labber to put all the relevant traces in one logfile, or if
# they would come in one logfile for each resonator/qubit. Based on
# this we will be able to select which trace incides will be passed to
# the analysis functions.


# Pulsed resonator spectroscopy
def process_pulsed_resonator_spectroscopy(
    labber_logfile: Labber.LogFile,
) -> List[Dict[str, float]]:
    return fit_resonator_itraces(labber_logfile, [0])


# Two-tone
def process_two_tone(labber_logfile: Labber.LogFile) -> List[float]:
    # fit qubit spectra
    return gaussian_fit_itraces(labber_logfile, [0])


# Rabi
def process_rabi(labber_logfile: Labber.LogFile) -> List[float]:
    # fit Rabi oscillation
    fits = fit_oscillation_itraces(labber_logfile, [0])
    return [entry["period"] for entry in fits]


# Ramsey
def process_ramsey(labber_logfile: Labber.LogFile) -> List[float]:
    # fit Ramsey oscillation
    fits = fit_oscillation_itraces(labber_logfile, [0])
    return [entry["freq"] for entry in fits]


# =========================================================================
# Post-processing function mappings

# Based on job["name"], these are the default post-processing methods
PROCESSING_METHODS = {
    # VNA resonator spectroscopy
    "resonator_spectroscopy": process_resonator_spectroscopy_vna_phase_1,
    # Four basic calibration steps
    "pulsed_resonator_spectroscopy": process_pulsed_resonator_spectroscopy,
    "pulsed_two_tone_qubit_spectroscopy": process_two_tone,
    "rabi_qubit_pi_pulse_estimation": process_rabi,
    "ramsey_qubit_freq_correction": process_ramsey,
    # Other
    "demodulation_scenario": process_demodulation,
    "qiskit_qasm_runner": process_qiskit_qasm,
    "qasm_dummy_job": process_qiskit_qasm,
}

# A map from strings to the corresponding function names
#
# If job["post_processing"] field has any of these values, it will
# override the PROCESSING_METHODS mapping
PROCESSING_STR_TO_FUNCTION = {
    # VNA resonator spectroscopy
    "process_resonator_spectroscopy_vna_phase_1": process_resonator_spectroscopy_vna_phase_1,
    "process_resonator_spectroscopy_vna_phase_2": process_resonator_spectroscopy_vna_phase_2,
    # Four basic calibration steps
    "process_pulsed_resonator_spectroscopy": process_pulsed_resonator_spectroscopy,
    "process_two_tone": process_two_tone,
    "process_rabi": process_rabi,
    "process_ramsey": process_ramsey,
    # Other
    "process_demodulation": process_demodulation,
    "process_qiskit_qasm": process_qiskit_qasm,
}

# =========================================================================
# Post-processing Labber logfiles


def postprocess_labber_logfile(labber_logfile: Labber.LogFile) -> JobID:
    job_id = get_job_id_labber(labber_logfile)
    (job_name, is_calibration_supervisor_job, post_processing) = get_metainfo(job_id)

    print(
        f"Entering postprocess_labber_logfile for script: {job_name}, {job_id=}, {is_calibration_supervisor_job=}"
    )

    postprocessing_fn = PROCESSING_METHODS.get(job_name)
    custom_postprocessing_fn = PROCESSING_STR_TO_FUNCTION.get(post_processing)

    if custom_postprocessing_fn:
        if not postprocessing_fn:
            print(
                f'Warning: no default post-processing matched job_name, but "post_processing" was specified as {post_processing}, and that one will be used.'
            )
        results = custom_postprocessing_fn(labber_logfile)
    elif postprocessing_fn:
        results = postprocessing_fn(labber_logfile)
    else:
        message = f"No post-processing method assigned, nor by {job_name=}, neither by {post_processing=}."
        print(message)
        inform_failure(job_id, message)
        return job_id

    # Post-processing was specified, either by job["name"], or by
    # job["post_processing"]
    red.set(f"postprocessing:results:{job_id}", to_string(results))
    return job_id


# =========================================================================
# Post-processing success callback with helper
# =========================================================================


async def notify_job_done(job_id: str):
    reader, writer = await asyncio.open_connection(
        LOCALHOST, CALIBRATION_SUPERVISOR_PORT
    )
    message = ("job_done:" + job_id).encode()
    print(f"notify_job_done: {message=}")
    writer.write(message)
    writer.close()


def postprocessing_success_callback(
    _rq_job, _rq_connection, result: JobID, *args, **kwargs
):
    # From logfile_postprocess:
    job_id = result
    inform_location(job_id, Location.FINAL_Q)
<<<<<<< HEAD
    update_final_location_timestamp(job_id, status="started")
=======
>>>>>>> 3f279f3c

    (script_name, is_calibration_supervisor_job, post_processing) = get_metainfo(job_id)

    status = fetch_job(job_id, "status")

    if status["failed"]["time"]:
        print(
            f"Job {job_id}, {script_name=}, {post_processing=} has failed: aborting. Status: {status}"
        )
        _update_location_timestamps_in_mss(job_id)
        return

    print(f"Job with ID {job_id}, {script_name=} has finished")
    if post_processing:
        print(
            f"Results post-processed by '{post_processing}' available by job_id in Redis."
        )
    if is_calibration_supervisor_job:
        print(f"Job was requested by calibration_supervisor: notifying caller.")
        sync(notify_job_done(job_id))

    inform_location(job_id, Location.FINAL_W)
<<<<<<< HEAD
    update_final_location_timestamp(job_id, status="finished")
    _update_location_timestamps_in_mss(job_id)


def postprocessing_failure_callback(
    _rq_job, _rq_connection, result: JobID, *args, **kwargs
):
    """Callback to be called when postprocessing fails"""
    _update_location_timestamps_in_mss(result)
=======
>>>>>>> 3f279f3c


# =========================================================================
# Labber logfile extraction helpers
# =========================================================================

Memory = Any  # TODO: change to correct type!


def extract_system_state_as_hex(logfile: Labber.LogFile) -> Memory:
    raw_data = logfile.getData("State Discriminator 2 States - System state")
    memory = []
    for entry in raw_data:
        memory.append([hex(int(x)) for x in entry])
    return memory


def extract_shots(logfile: Labber.LogFile) -> int:
    return int(logfile.getData("State Discriminator 2 States - Shots", 0)[0])


def extract_max_qubits(logfile: Labber.LogFile) -> int:
    return int(
        logfile.getData("State Discriminator 2 States - Max no. of qubits used", 0)[0]
    )


QobjID = str  # TODO: check that this type is correct!


def extract_qobj_id(logfile: Labber.LogFile) -> QobjID:
    return logfile.getChannelValue("State Discriminator 2 States - QObj ID")


def get_job_id_labber(labber_logfile: Labber.LogFile) -> JobID:
    tags = labber_logfile.getTags()
    if len(tags) == 0:
        # Print this message, then let it crash:
        print(f"Fatal: no tags in logfile. Can't extract job_id")
    return tags[0]


def get_metainfo(job_id: str) -> Tuple[str, str, str]:
    entry = fetch_redis_entry(job_id)
    script_name = entry["name"]
    is_calibration_supervisor_job = entry.get("is_calibration_supervisor_job", False)
    post_processing = entry.get("post_processing")
    return (script_name, is_calibration_supervisor_job, post_processing)


# =========================================================================
# BCC / MSS updating
# =========================================================================


def update_memory_result_in_mss_and_bcc(memory, job_id: JobID):
    """Updates both MSS and BCC with the memory part of the result

<<<<<<< HEAD
    Args:
        memory: the memory part of the result, usually saved as {'result': {'memory': [...]}}
        job_id: the ID of the job
    """
    _debug_job_memory_list(memory)
    result = {"memory": memory}
    payload = {
        "result": result,
        "status": "DONE",
        "download_url": f'{BCC_MACHINE_ROOT_URL}{REST_API_MAP["logfiles"]}/{job_id}',
        "timelog.RESULT": date_time.utc_now_iso(),
    }
=======
    # FIXME: Updating redis with result might not be desirable especially for huge results
    #   but it looks like there is an api endpoint (/jobs/{job_id}/result) that expects redis to have these.
    #   In future, this update of redis should be removed.
    #   I am assuming though that since the value passed here is 'memory', we expect the value
    #   to be saved in memory in redis so maybe the check to determine if to save value in memory or not should be
    #   done before the `update_mss_and_bcc` function call
    inform_result(job_id, {"memory": memory})

    MSS_JOB = str(MSS_MACHINE_ROOT_URL) + REST_API_MAP["jobs"] + "/" + job_id
>>>>>>> 3f279f3c

    # update BCC's redis database
    save_result(job_id, result)

    # update MSS
    response = _update_job_in_mss(job_id=job_id, payload=payload)
    if response:
        print("Pushed update to MSS")


def _update_location_timestamps_in_mss(job_id: JobID):
    """Updates the job entry in MSS with the timestamps that have been saved for each pipeline location

    Args:
        job_id: the ID of the job
    """
    entry = fetch_redis_entry(job_id)
    try:
        response = _update_job_in_mss(job_id=job_id, payload=entry["timestamps"])
        if not response.ok:
            raise ValueError(
                f"failed to push timestamps for job {job_id}", response.text
            )
    except Exception as exp:
        logging.error(exp)
        raise exp


def _update_job_in_mss(job_id: JobID, payload: dict) -> Response:
    """Updates the job in MSS with the given payload

    Args:
        job_id: the ID of the job
        payload: the new updates to apply to the given job in MSS
    """
    mss_job_url = f'{MSS_MACHINE_ROOT_URL}{REST_API_MAP["jobs"]}/{job_id}'
    return requests.put(mss_job_url, json=payload)


def _debug_job_memory_list(memory: list):
    """
    Helper printout with first 5 outcomes
    """
    print("Measurement results:")
    for experiment_memory in memory:
        s = str(experiment_memory[:5])
        if experiment_memory[5:6]:
            s = s.replace("]", ", ...]")
        print(s)


# =========================================================================
# Running postprocessing_worker from command-line for testing purposes
# =========================================================================

# Note: files with missing tags may not work
if __name__ == "__main__":
    parser = argparse.ArgumentParser(description="Postprocessing stand-alone program")
    parser.add_argument("--logfile", "-f", default="", type=str)
    parser.add_argument("--name", "-n", default="test_name", type=str)
    parser.add_argument("--post_processing", "-p", default="", type=str)
    args = parser.parse_args()

    logfile = args.logfile
    post_processing = args.post_processing

    labber_logfile = Labber.LogFile(logfile)

    job_id = get_job_id_labber(labber_logfile)
    # check if job id already present
    try:
        _ = fetch_redis_entry(job_id)
        # job_id already in use, we can't proceed
        print(
            f"the logfile's job_id is already in use. please wait until it is finished or try a file with another job_id"
        )
        exit()
    except JobNotFound:
        pass  # this is the expected behaviour

    register_job(job_id)
    try:
        name = labber_logfile.getTags()[1]
    except IndexError:
        print(
            f"Name missing in logfile, using default '{args.name}' instead (or specify with -n)."
        )
        name = args.name

    update_job_entry(job_id, name, "name")
    update_job_entry(job_id, post_processing, "post_processing")

    return_value = postprocess_labber_logfile(labber_logfile)

    # This cleanup is omitted if the previous call raises an
    # exception, maybe we should fix that.
    cancel_job(job_id, "testing done")
    # Maybe we need a new job_supervisor method for this:
    red.hdel("job_supervisor", job_id)
    print(f"{return_value=}")<|MERGE_RESOLUTION|>--- conflicted
+++ resolved
@@ -18,7 +18,6 @@
 import argparse
 import asyncio
 import functools
-import json
 import logging
 import pickle
 from pathlib import Path
@@ -395,10 +394,7 @@
     # From logfile_postprocess:
     job_id = result
     inform_location(job_id, Location.FINAL_Q)
-<<<<<<< HEAD
     update_final_location_timestamp(job_id, status="started")
-=======
->>>>>>> 3f279f3c
 
     (script_name, is_calibration_supervisor_job, post_processing) = get_metainfo(job_id)
 
@@ -421,7 +417,6 @@
         sync(notify_job_done(job_id))
 
     inform_location(job_id, Location.FINAL_W)
-<<<<<<< HEAD
     update_final_location_timestamp(job_id, status="finished")
     _update_location_timestamps_in_mss(job_id)
 
@@ -431,8 +426,6 @@
 ):
     """Callback to be called when postprocessing fails"""
     _update_location_timestamps_in_mss(result)
-=======
->>>>>>> 3f279f3c
 
 
 # =========================================================================
@@ -491,7 +484,6 @@
 def update_memory_result_in_mss_and_bcc(memory, job_id: JobID):
     """Updates both MSS and BCC with the memory part of the result
 
-<<<<<<< HEAD
     Args:
         memory: the memory part of the result, usually saved as {'result': {'memory': [...]}}
         job_id: the ID of the job
@@ -504,17 +496,6 @@
         "download_url": f'{BCC_MACHINE_ROOT_URL}{REST_API_MAP["logfiles"]}/{job_id}',
         "timelog.RESULT": date_time.utc_now_iso(),
     }
-=======
-    # FIXME: Updating redis with result might not be desirable especially for huge results
-    #   but it looks like there is an api endpoint (/jobs/{job_id}/result) that expects redis to have these.
-    #   In future, this update of redis should be removed.
-    #   I am assuming though that since the value passed here is 'memory', we expect the value
-    #   to be saved in memory in redis so maybe the check to determine if to save value in memory or not should be
-    #   done before the `update_mss_and_bcc` function call
-    inform_result(job_id, {"memory": memory})
-
-    MSS_JOB = str(MSS_MACHINE_ROOT_URL) + REST_API_MAP["jobs"] + "/" + job_id
->>>>>>> 3f279f3c
 
     # update BCC's redis database
     save_result(job_id, result)
