--- conflicted
+++ resolved
@@ -540,14 +540,10 @@
     """
     entry = fetch_redis_entry(job_id)
     try:
-<<<<<<< HEAD
+        payload = {"timestamps": entry["timestamps"]}
         response = _update_job_in_mss(
-            mss_client=mss_client, job_id=job_id, payload=entry["timestamps"]
+            mss_client=mss_client, job_id=job_id, payload=payload
         )
-=======
-        payload = {"timestamps": entry["timestamps"]}
-        response = _update_job_in_mss(job_id=job_id, payload=payload)
->>>>>>> b8550bbf
         if not response.ok:
             raise ValueError(
                 f"failed to push timestamps for job {job_id}", response.text
